// Copyright 2014 ISRG.  All rights reserved
// This Source Code Form is subject to the terms of the Mozilla Public
// License, v. 2.0. If a copy of the MPL was not distributed with this
// file, You can obtain one at http://mozilla.org/MPL/2.0/.

package main

import (
	"time"

	"github.com/letsencrypt/boulder/Godeps/_workspace/src/github.com/cactus/go-statsd-client/statsd"
	"github.com/letsencrypt/boulder/Godeps/_workspace/src/github.com/jmhodges/clock"
	"github.com/letsencrypt/boulder/core"
	"github.com/letsencrypt/boulder/policy"
	"github.com/letsencrypt/boulder/sa"

	"github.com/letsencrypt/boulder/cmd"
	blog "github.com/letsencrypt/boulder/log"
	"github.com/letsencrypt/boulder/ra"
	"github.com/letsencrypt/boulder/rpc"
)

func main() {
	app := cmd.NewAppShell("boulder-ra", "Handles service orchestration")
	app.Action = func(c cmd.Config) {
		stats, err := statsd.NewClient(c.Statsd.Server, c.Statsd.Prefix)
		cmd.FailOnError(err, "Couldn't connect to statsd")

		// Set up logging
		auditlogger, err := blog.Dial(c.Syslog.Network, c.Syslog.Server, c.Syslog.Tag, stats)
		cmd.FailOnError(err, "Could not connect to Syslog")

		// AUDIT[ Error Conditions ] 9cc4d537-8534-4970-8665-4b382abe82f3
		defer auditlogger.AuditPanic()

		blog.SetAuditLogger(auditlogger)

		go cmd.DebugServer(c.RA.DebugAddr)

		paDbMap, err := sa.NewDbMap(c.PA.DBConnect)
		cmd.FailOnError(err, "Couldn't connect to policy database")
		pa, err := policy.NewPolicyAuthorityImpl(paDbMap, c.PA.EnforcePolicyWhitelist)
		cmd.FailOnError(err, "Couldn't create PA")

<<<<<<< HEAD
		rai := ra.NewRegistrationAuthorityImpl(clock.Default(), auditlogger, stats)
		rai.AuthzBase = c.Common.BaseURL + wfe.AuthzPath
=======
		rai := ra.NewRegistrationAuthorityImpl(clock.Default(), auditlogger)
>>>>>>> acca76bb
		rai.PA = pa
		raDNSTimeout, err := time.ParseDuration(c.Common.DNSTimeout)
		cmd.FailOnError(err, "Couldn't parse RA DNS timeout")
		if !c.Common.DNSAllowLoopbackAddresses {
			rai.DNSResolver = core.NewDNSResolverImpl(raDNSTimeout, []string{c.Common.DNSResolver})
		} else {
			rai.DNSResolver = core.NewTestDNSResolverImpl(raDNSTimeout, []string{c.Common.DNSResolver})
		}

		go cmd.ProfileCmd("RA", stats)

		connectionHandler := func(srv *rpc.AmqpRPCServer) {
			vaRPC, err := rpc.NewAmqpRPCClient("RA->VA", c.AMQP.VA.Server, srv.Channel, stats)
			cmd.FailOnError(err, "Unable to create RPC client")

			caRPC, err := rpc.NewAmqpRPCClient("RA->CA", c.AMQP.CA.Server, srv.Channel, stats)
			cmd.FailOnError(err, "Unable to create RPC client")

			saRPC, err := rpc.NewAmqpRPCClient("RA->SA", c.AMQP.SA.Server, srv.Channel, stats)
			cmd.FailOnError(err, "Unable to create RPC client")

			vac, err := rpc.NewValidationAuthorityClient(vaRPC)
			cmd.FailOnError(err, "Unable to create VA client")

			cac, err := rpc.NewCertificateAuthorityClient(caRPC)
			cmd.FailOnError(err, "Unable to create CA client")

			sac, err := rpc.NewStorageAuthorityClient(saRPC)
			cmd.FailOnError(err, "Unable to create SA client")

			rai.VA = &vac
			rai.CA = &cac
			rai.SA = &sac
		}

		ras, err := rpc.NewAmqpRPCServer(c.AMQP.RA.Server, connectionHandler)
		cmd.FailOnError(err, "Unable to create RA RPC server")
		rpc.NewRegistrationAuthorityServer(ras, &rai)

		auditlogger.Info(app.VersionString())

		err = ras.Start(c)
		cmd.FailOnError(err, "Unable to run RA RPC server")
	}

	app.Run()
}<|MERGE_RESOLUTION|>--- conflicted
+++ resolved
@@ -42,12 +42,7 @@
 		pa, err := policy.NewPolicyAuthorityImpl(paDbMap, c.PA.EnforcePolicyWhitelist)
 		cmd.FailOnError(err, "Couldn't create PA")
 
-<<<<<<< HEAD
 		rai := ra.NewRegistrationAuthorityImpl(clock.Default(), auditlogger, stats)
-		rai.AuthzBase = c.Common.BaseURL + wfe.AuthzPath
-=======
-		rai := ra.NewRegistrationAuthorityImpl(clock.Default(), auditlogger)
->>>>>>> acca76bb
 		rai.PA = pa
 		raDNSTimeout, err := time.ParseDuration(c.Common.DNSTimeout)
 		cmd.FailOnError(err, "Couldn't parse RA DNS timeout")
