--- conflicted
+++ resolved
@@ -231,19 +231,12 @@
 }
 
 func TestSimpleHttpTLS(t *testing.T) {
-<<<<<<< HEAD
-	va := NewValidationAuthorityImpl(false)
-	va.DNSResolver = &mocks.MockDNS{}
-
 	chall := core.Challenge{
 		Type:             core.ChallengeTypeSimpleHTTP,
 		Token:            expectedToken,
 		ValidationRecord: []core.ValidationRecord{},
 		AccountKey:       accountKey,
 	}
-=======
-	chall := core.Challenge{Type: core.ChallengeTypeSimpleHTTP, Token: expectedToken, ValidationRecord: []core.ValidationRecord{}}
->>>>>>> 18958e46
 
 	hs := simpleSrv(t, expectedToken, true)
 	defer hs.Close()
@@ -291,14 +284,10 @@
 	if badPort == 65536 {
 		badPort = goodPort - 1
 	}
-<<<<<<< HEAD
+	va := NewValidationAuthorityImpl(&PortConfig{SimpleHTTPPort: badPort})
+	va.DNSResolver = &mocks.MockDNS{}
+
 	invalidChall, err := va.validateSimpleHTTP(ident, chall)
-=======
-	va := NewValidationAuthorityImpl(&PortConfig{SimpleHTTPPort: badPort})
-	va.DNSResolver = &mocks.MockDNS{}
-
-	invalidChall, err := va.validateSimpleHTTP(ident, chall, AccountKey)
->>>>>>> 18958e46
 	test.AssertEquals(t, invalidChall.Status, core.StatusInvalid)
 	test.AssertError(t, err, "Server's down; expected refusal. Where did we connect?")
 	test.AssertEquals(t, invalidChall.Error.Type, core.ConnectionProblem)
