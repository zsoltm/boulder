--- conflicted
+++ resolved
@@ -1234,7 +1234,7 @@
 
 	responseWriter := httptest.NewRecorder()
 
-	mockLog := wfe.log.SyslogWriter.(*mocks.MockSyslogWriter)
+	mockLog := wfe.log.SyslogWriter.(*mocks.SyslogWriter)
 	mockLog.Clear()
 
 	// Valid serial, cached
@@ -1310,15 +1310,11 @@
 	req.RemoteAddr = "12.34.98.76"
 	req.Header.Set("X-Forwarded-For", "10.0.0.1,172.16.0.1")
 
-<<<<<<< HEAD
 	mockLog := wfe.log.SyslogWriter.(*mocks.SyslogWriter)
-=======
-	mockLog := wfe.log.SyslogWriter.(*mocks.MockSyslogWriter)
 	mockLog.Clear()
 
 	wfe.logCsr(req, certificateRequest, reg)
 
->>>>>>> 75bc9499
 	matches := mockLog.GetAllMatching("Certificate request")
 	test.Assert(t, len(matches) == 1,
 		"Incorrect number of certificate request log entries")
